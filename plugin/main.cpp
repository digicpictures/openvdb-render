--- conflicted
+++ resolved
@@ -25,7 +25,7 @@
     // Register VDBVisualizer shape node.
     status = plugin.registerShape(VDBVisualizerShape::typeName, VDBVisualizerShape::typeId,
                                   VDBVisualizerShape::creator, VDBVisualizerShape::initialize,
-                                  VDBVisualizerShapeUI::creator, &VDBVisualizerShape::s_classification);
+                                  VDBVisualizerShapeUI::creator, &VDBVisualizerShape::drawDbClassification);
     if (!status)
     {
         status.perror("[openvdb] Error registering the VDBVisualizer Node.");
@@ -59,26 +59,15 @@
         return status;
     }
 
-<<<<<<< HEAD
     // Register subscene override for shape node.
-    status = MHWRender::MDrawRegistry::registerSubSceneOverrideCreator(
-            VDBVisualizerShape::s_classification,
-            VDBSubSceneOverride::s_registrant_id,
-            VDBSubSceneOverride::creator
-=======
     status = MHWRender::MDrawRegistry::registerSubSceneOverrideCreator(
         VDBVisualizerShape::drawDbClassification,
         MHWRender::VDBSubSceneOverride::registrantId,
         MHWRender::VDBSubSceneOverride::creator
->>>>>>> b6c2c197
     );
     if (!status)
     {
-<<<<<<< HEAD
-        status.perror("[openvdb] Error registering the VDBVisualizer SubScene Override.");
-=======
         status.perror("[openvdb] Error registering the VDBVisualizer Sub Scene Override.");
->>>>>>> b6c2c197
         return status;
     }
 
@@ -137,24 +126,14 @@
         return status;
     }
 
-<<<<<<< HEAD
     // Deregister subscene override
-    status = MHWRender::MDrawRegistry::deregisterSubSceneOverrideCreator(
-            VDBVisualizerShape::s_classification,
-            VDBSubSceneOverride::s_registrant_id
-=======
     status = MHWRender::MDrawRegistry::deregisterSubSceneOverrideCreator(
             VDBVisualizerShape::drawDbClassification,
             MHWRender::VDBSubSceneOverride::registrantId
->>>>>>> b6c2c197
     );
     if (!status)
     {
-<<<<<<< HEAD
-        status.perror("[openvdb] Error deregistering the VDBVisualizer SubScene Override.");
-=======
         status.perror("[openvdb] Error deregistering the VDBVisualizer Sub Scene Override.");
->>>>>>> b6c2c197
         return status;
     }
 
