/*
 * The update trigger is used to trigger updates for viewport visualization
 * if it's changed that means something have changed, and the viewport data has to be reloaded.
 *
 * This is done, so we only update the node if we are interactively editing the node, also
 * so we can completely separate reading the data from the main node, all it does it's just loading
 * a vdb dataset and reading information about the contained channels, but not loading actual voxel data.
 *
 * TODO
 * * Check if the metadata reads are cached by the file or not, if not then cache it manually
 */

#include "vdb_visualizer.h"

<<<<<<< HEAD
#include "lumaNodeId.h"
=======
#include "../util/node_ids.h"
>>>>>>> b6c2c197

#include <maya/MFnNumericAttribute.h>
#include <maya/MFnTypedAttribute.h>
#include <maya/MFnEnumAttribute.h>
#include <maya/MFnUnitAttribute.h>
#include <maya/MRampAttribute.h>
#include <maya/MTime.h>
#include <maya/MPointArray.h>
#include <maya/MSelectionList.h>
#include <maya/MDagPath.h>
#include <maya/MFnStringData.h>
#include <maya/MFnDependencyNode.h>
#include <maya/MViewport2Renderer.h>

#include <array>
#include <sstream>
#include <maya/MGlobal.h>
#include <maya/MNodeMessage.h>

<<<<<<< HEAD
#include "util.h"
#include "../util/maya_utils.hpp"

const MTypeId VDBVisualizerShape::typeId(ID_VDB_VISUALIZER);
const MString VDBVisualizerShape::typeName("vdb_visualizer");
const MString VDBVisualizerShape::s_classification("drawdb/subscene/volume/vdb_visualizer");
=======

#include "vdb_maya_utils.hpp"

const MTypeId VDBVisualizerShape::typeId(ID_VDB_VISUALIZER);
const MString VDBVisualizerShape::typeName("vdb_visualizer");
const MString VDBVisualizerShape::drawDbClassification("drawdb/subscene/volume/vdb_visualizer");
>>>>>>> b6c2c197

MObject VDBVisualizerShape::s_update_trigger;
MObject VDBVisualizerShape::s_vdb_path;
MObject VDBVisualizerShape::s_cache_time;
MObject VDBVisualizerShape::s_cache_playback_start;
MObject VDBVisualizerShape::s_cache_playback_end;
MObject VDBVisualizerShape::s_cache_playback_offset;
MObject VDBVisualizerShape::s_cache_before_mode;
MObject VDBVisualizerShape::s_cache_after_mode;
MObject VDBVisualizerShape::s_display_mode;
MObject VDBVisualizerShape::s_out_vdb_path;
MObject VDBVisualizerShape::s_grid_names;
MObject VDBVisualizerShape::s_bbox_min;
MObject VDBVisualizerShape::s_bbox_max;
MObject VDBVisualizerShape::s_channel_stats;
MObject VDBVisualizerShape::s_voxel_size;
MObject VDBVisualizerShape::s_matte;

// Sliced display params;
MObject VDBVisualizerShape::s_density_channel;
MObject VDBVisualizerShape::s_slice_size;
MObject VDBVisualizerShape::s_light_color;
MObject VDBVisualizerShape::s_light_intensity;
MObject VDBVisualizerShape::s_light_direction;
MObject VDBVisualizerShape::s_scattering_color;
MObject VDBVisualizerShape::s_scattering_intensity;
MObject VDBVisualizerShape::s_absorption_color;
MObject VDBVisualizerShape::s_absorption_intensity;
MObject VDBVisualizerShape::s_shadow_gain;
MObject VDBVisualizerShape::s_shadow_sample_count;

MObject VDBVisualizerShape::s_point_size;
MObject VDBVisualizerShape::s_point_jitter;
MObject VDBVisualizerShape::s_point_skip;

MObject VDBVisualizerShape::s_override_shader;
MObject VDBVisualizerShape::s_sampling_quality;
MObject VDBVisualizerShape::s_additional_channel_export;

MObject VDBVisualizerShape::s_velocity_grids;
MObject VDBVisualizerShape::s_velocity_scale;
MObject VDBVisualizerShape::s_velocity_fps;
MObject VDBVisualizerShape::s_velocity_shutter_start;
MObject VDBVisualizerShape::s_velocity_shutter_end;
MObject VDBVisualizerShape::s_bounds_slack;

MObject VDBVisualizerShape::s_shader_mode;
VDBShaderParams VDBVisualizerShape::s_shader_params;
VDBSimpleShaderParams VDBVisualizerShape::s_simple_shader_params;

namespace {
    enum {
        CACHE_OUT_OF_RANGE_MODE_NONE = 0,
        CACHE_OUT_OF_RANGE_MODE_HOLD,
        CACHE_OUT_OF_RANGE_MODE_REPEAT
    };

    enum {
        SHADER_MODE_VOLUME_COLLECTOR = 0,
        SHADER_MODE_SIMPLE = 1
    };

    // we have to do lots of line, rectangle intersection, so using the Cohen-Sutherland algorithm
    // https://en.wikipedia.org/wiki/Cohen%E2%80%93Sutherland_algorithm
    class SelectionRectangle {
    private:
        float xmin, ymin;
        float xmax, ymax;

        enum {
            OUTCODE_INSIDE = 0, // 0000
            OUTCODE_LEFT = 1,   // 0001
            OUTCODE_RIGHT = 2,  // 0010
            OUTCODE_BOTTOM = 4, // 0100
            OUTCODE_TOP = 8,    // 1000
        };

        int compute_out_code(float x, float y) const
        {
            int code = OUTCODE_INSIDE;          // initialised as being inside of clip window

            if (x < xmin)           // to the left of clip window
                code |= OUTCODE_LEFT;
            else if (x > xmax)      // to the right of clip window
                code |= OUTCODE_RIGHT;
            if (y < ymin)           // below the clip window
                code |= OUTCODE_BOTTOM;
            else if (y > ymax)      // above the clip window
                code |= OUTCODE_TOP;

            return code;
        }
    public:
        SelectionRectangle(MSelectInfo& selectInfo)
        {
            unsigned int orig_x = 0;
            unsigned int orig_y = 0;
            unsigned int size_x = 0;
            unsigned int size_y = 0;
            selectInfo.selectRect(orig_x, orig_y, size_x, size_y);

            xmin = static_cast<float>(orig_x);
            ymin = static_cast<float>(orig_y);
            xmax = static_cast<float>(orig_x + size_x);
            ymax = static_cast<float>(orig_y + size_y);
        }

        float getXMin() const { return xmin; }
        float getXMax() const { return xmax; }
        float getYMin() const { return ymin; }
        float getYMax() const { return ymax; }

        bool clip_line(float x0, float y0, float x1, float y1) const
        {
            // compute outcodes for P0, P1, and whatever point lies outside the clip rectangle
            int outcode0 = compute_out_code(x0, y0);
            int outcode1 = compute_out_code(x1, y1);

            while (true)
            {
                if (!(outcode0 | outcode1)) // Bitwise OR is 0. Trivially accept and get out of loop
                    return true;
                else if (outcode0 & outcode1) // Bitwise AND is not 0. Trivially reject and get out of loop
                    return false;
                else
                {
                    float x = 0.0f;
                    float y = 0.0f;
                    const int outcode_out = outcode0 ? outcode0 : outcode1;
                    if (outcode_out & OUTCODE_TOP)
                    {
                        x = x0 + (x1 - x0) * (ymax - y0) / (y1 - y0);
                        y = ymax;
                    }
                    else if (outcode_out & OUTCODE_BOTTOM)
                    {
                        x = x0 + (x1 - x0) * (ymin - y0) / (y1 - y0);
                        y = ymin;
                    }
                    else if (outcode_out & OUTCODE_RIGHT)
                    {
                        y = y0 + (y1 - y0) * (xmax - x0) / (x1 - x0);
                        x = xmax;
                    }
                    else if (outcode_out & OUTCODE_LEFT)
                    {
                        y = y0 + (y1 - y0) * (xmin - x0) / (x1 - x0);
                        x = xmin;
                    }

                    if (outcode_out == outcode0)
                    {
                        x0 = x;
                        y0 = y;
                        outcode0 = compute_out_code(x0, y0);
                    }
                    else
                    {
                        x1 = x;
                        y1 = y;
                        outcode1 = compute_out_code(x1, y1);
                    }
                }
            }
        }
    };
}

VDBVisualizerData::VDBVisualizerData() : bbox(MPoint(-1.0, -1.0, -1.0), MPoint(1.0, 1.0, 1.0)), scattering_color(1.0f, 1.0f, 1.0f),
                                         attenuation_color(1.0f, 1.0f, 1.0f), emission_color(1.0f, 1.0f, 1.0f),
                                         vdb_file(nullptr), point_size(2.0f), point_jitter(0.15f),
                                         point_skip(1), update_trigger(0)
{
}

VDBVisualizerData::~VDBVisualizerData()
{
    clear();
}

void VDBVisualizerData::clear(const MBoundingBox& bb)
{
    if (vdb_file != nullptr)
    {
        if (vdb_file->isOpen())
            vdb_file->close();
        delete vdb_file;
        vdb_file = nullptr;
    }
    bbox = bb;
}

VDBVisualizerShape::VDBVisualizerShape()
{

}

VDBVisualizerShape::~VDBVisualizerShape()
{
    if (MGlobal::mayaState() == MGlobal::kInteractive)
        MDGMessage::removeCallback(m_time_changed_id);
}

void* VDBVisualizerShape::creator()
{
    return new VDBVisualizerShape();
}

MStatus VDBVisualizerShape::compute(const MPlug& plug, MDataBlock& dataBlock)
{
    MStatus status = MS::kSuccess;

    if (plug == s_out_vdb_path)
    {
        MayaPathSpec vdb_path_spec = dataBlock.inputValue(s_vdb_path).asString().asChar();
        std::string vdb_path;

        if (vdb_path_spec.hasFrameField())
        {
            const double cache_time = dataBlock.inputValue(s_cache_time).asTime().as(MTime::uiUnit());
            const double cache_playback_offset = dataBlock.inputValue(s_cache_playback_offset).asTime().as(MTime::uiUnit());
            int cache_frame = static_cast<int>(cache_time - cache_playback_offset);
            const int cache_playback_start = dataBlock.inputValue(s_cache_playback_start).asInt();
            const int cache_playback_end = std::max(cache_playback_start, dataBlock.inputValue(s_cache_playback_end).asInt());
            bool frame_in_range = true;
            if (cache_frame < cache_playback_start)
            {
                const short cache_before_mode = dataBlock.inputValue(s_cache_before_mode).asShort();
                if (cache_before_mode == CACHE_OUT_OF_RANGE_MODE_NONE)
                    frame_in_range = false;
                else if (cache_before_mode == CACHE_OUT_OF_RANGE_MODE_HOLD)
                    cache_frame = cache_playback_start;
                else if (cache_before_mode == CACHE_OUT_OF_RANGE_MODE_REPEAT)
                {
                    const int cache_playback_range = cache_playback_end - cache_playback_start;
                    cache_frame = cache_playback_end - (cache_playback_start - cache_frame - 1) % (cache_playback_range + 1);
                }
            }
            else if (cache_frame > cache_playback_end)
            {
                const short cache_after_mode = dataBlock.inputValue(s_cache_after_mode).asShort();
                if (cache_after_mode == CACHE_OUT_OF_RANGE_MODE_NONE)
                    frame_in_range = false;
                else if (cache_after_mode == CACHE_OUT_OF_RANGE_MODE_HOLD)
                    cache_frame = cache_playback_end;
                else if (cache_after_mode == CACHE_OUT_OF_RANGE_MODE_REPEAT)
                {
                    const int cache_playback_range = cache_playback_end - cache_playback_start;
                    cache_frame = cache_playback_start + (cache_frame - cache_playback_end - 1) % (cache_playback_range + 1);
                }
            }
            cache_frame = std::max(0, cache_frame);

            if (frame_in_range) {
                vdb_path = vdb_path_spec.getPath(cache_frame);
            } else {
                vdb_path = "";
            }
        }

        if (vdb_path != m_vdb_data.vdb_path)
        {
            m_vdb_data.clear();
            m_vdb_data.vdb_path = vdb_path;
            if (m_vdb_data.vdb_file != nullptr)
                delete m_vdb_data.vdb_file;
            try{
                m_vdb_data.vdb_file = new openvdb::io::File(vdb_path.c_str());
                m_vdb_data.vdb_file->open(false);
                if (m_vdb_data.vdb_file->isOpen())
                {
                    openvdb::GridPtrVecPtr grids = m_vdb_data.vdb_file->readAllGridMetadata();
                    for (openvdb::GridPtrVec::const_iterator it = grids->begin(); it != grids->end(); ++it)
                    {
                        if (openvdb::GridBase::ConstPtr grid = *it)
                            read_transformed_bounding_box(grid, m_vdb_data.bbox);
                    }
                }
                else
                    m_vdb_data.clear(MBoundingBox(MPoint(-1.0, -1.0, -1.0), MPoint(1.0, 1.0, 1.0)));
            }
            catch(...)
            {
                m_vdb_data.clear(MBoundingBox(MPoint(-1.0, -1.0, -1.0), MPoint(1.0, 1.0, 1.0)));
            }

            m_vdb_data.density_grid_data.getDirtyRef().vdb_file = m_vdb_data.vdb_file;
        }
        MDataHandle out_vdb_path_handle = dataBlock.outputValue(s_out_vdb_path);
        out_vdb_path_handle.setString(vdb_path.c_str());
    }
    else
    {
        dataBlock.inputValue(s_out_vdb_path).asString(); // trigger cache reload
        if (plug == s_grid_names)
        {
            MDataHandle grid_names_handle = dataBlock.outputValue(s_grid_names);
            if (m_vdb_data.vdb_file != nullptr && m_vdb_data.vdb_file->isOpen())
            {
                std::stringstream grid_names;
                openvdb::GridPtrVecPtr grids = m_vdb_data.vdb_file->readAllGridMetadata();
                for (openvdb::GridPtrVec::const_iterator it = grids->begin(); it != grids->end(); ++it)
                {
                    if (openvdb::GridBase::ConstPtr grid = *it)
                        grid_names << grid->getName() << " ";
                }
                std::string grid_names_string = grid_names.str();
                grid_names_handle.setString(grid_names_string.length() ? grid_names_string.substr(0, grid_names_string.length() - 1).c_str() : "");
            }
            else
                grid_names_handle.setString("");
        }
        else if (plug == s_update_trigger)
        {
            MDataHandle update_trigger_handle = dataBlock.outputValue(s_update_trigger);
            update_trigger_handle.setInt(m_vdb_data.update_trigger + 1);
        }
        else if (plug == s_bbox_min)
        {
            // TODO : why the MDataBlock is buggy in this case?
            const MPoint mn = m_vdb_data.bbox.min();
            plug.child(0).setDouble(mn.x);
            plug.child(1).setDouble(mn.y);
            plug.child(2).setDouble(mn.z);
        }
        else if (plug == s_bbox_max)
        {
            // TODO : why the MDataBlock is buggy in this case?
            const MPoint mx = m_vdb_data.bbox.max();
            plug.child(0).setDouble(mx.x);
            plug.child(1).setDouble(mx.y);
            plug.child(2).setDouble(mx.z);
        }
        else if (plug == s_channel_stats)
        {
            std::stringstream ss;
            if (m_vdb_data.vdb_file != nullptr && m_vdb_data.vdb_file->isOpen())
            {
                ss << "Bounding box : " << "[ [";
                ss << m_vdb_data.bbox.min().x << ", " << m_vdb_data.bbox.min().y << ", " << m_vdb_data.bbox.min().z;
                ss << " ] [ ";
                ss << m_vdb_data.bbox.max().x << ", " << m_vdb_data.bbox.max().y << ", " << m_vdb_data.bbox.max().z;
                ss << " ] ]" << std::endl;
                ss << "Channels : " << std::endl;
                openvdb::GridPtrVecPtr grids = m_vdb_data.vdb_file->readAllGridMetadata();
                for (openvdb::GridPtrVec::const_iterator it = grids->begin(); it != grids->end(); ++it)
                {
                    if (openvdb::GridBase::ConstPtr grid = *it)
                        ss << " - " << grid->getName() << " (" << grid->valueType() << ")" << std::endl;
                }
            }
            dataBlock.outputValue(s_channel_stats).setString(ss.str().c_str());
        }
        else if (plug == s_voxel_size)
        {
            float voxel_size = std::numeric_limits<float>::max();
            if (m_vdb_data.vdb_file != nullptr && m_vdb_data.vdb_file->isOpen())
            {
                openvdb::GridPtrVecPtr grids = m_vdb_data.vdb_file->readAllGridMetadata();
                for (openvdb::GridPtrVec::const_iterator it = grids->begin(); it != grids->end(); ++it)
                {
                    if (openvdb::GridBase::ConstPtr grid = *it)
                    {
                        openvdb::Vec3d vs = grid->voxelSize();
                        if (vs.x() > 0.0)
                            voxel_size = std::min(static_cast<float>(vs.x()), voxel_size);
                        if (vs.y() > 0.0)
                            voxel_size = std::min(static_cast<float>(vs.y()), voxel_size);
                        if (vs.z() > 0.0)
                            voxel_size = std::min(static_cast<float>(vs.z()), voxel_size);
                    }
                }
            }
            else
                voxel_size = 1.0f;
            dataBlock.outputValue(s_voxel_size).setFloat(voxel_size);
        }
        else
            return MStatus::kUnknownParameter;
    }

    dataBlock.setClean(plug);

    return status;
}

MStatus VDBVisualizerShape::initialize()
{
    MFnNumericAttribute nAttr;
    MFnTypedAttribute tAttr;
    MFnEnumAttribute eAttr;
    MFnUnitAttribute uAttr;
    MFnStringData sData;

    MStatus status = MS::kSuccess;

    // input params

    s_vdb_path = tAttr.create("vdbPath", "vdb_path", MFnData::kString);

    s_cache_time = uAttr.create("cacheTime", "cache_time", MFnUnitAttribute::kTime, 0.0);

    s_cache_playback_start = nAttr.create("cachePlaybackStart", "cache_playback_start", MFnNumericData::kInt);
    nAttr.setDefault(1);
    nAttr.setMin(0);

    s_cache_playback_end = nAttr.create("cachePlaybackEnd", "cache_playback_end", MFnNumericData::kInt);
    nAttr.setDefault(100);
    nAttr.setMin(0);

    s_cache_playback_offset = uAttr.create("cachePlaybackOffset", "cache_playback_offset", MFnUnitAttribute::kTime, 0.0);

    s_cache_before_mode = eAttr.create("cacheBeforeMode", "cache_before_mode");
    eAttr.addField("None", CACHE_OUT_OF_RANGE_MODE_NONE);
    eAttr.addField("Hold", CACHE_OUT_OF_RANGE_MODE_HOLD);
    eAttr.addField("Repeat", CACHE_OUT_OF_RANGE_MODE_REPEAT);
    eAttr.setDefault(CACHE_OUT_OF_RANGE_MODE_HOLD);

    s_cache_after_mode = eAttr.create("cacheAfterMode", "cache_after_mode");
    eAttr.addField("None", CACHE_OUT_OF_RANGE_MODE_NONE);
    eAttr.addField("Hold", CACHE_OUT_OF_RANGE_MODE_HOLD);
    eAttr.addField("Repeat", CACHE_OUT_OF_RANGE_MODE_REPEAT);
    eAttr.setDefault(CACHE_OUT_OF_RANGE_MODE_HOLD);

    s_display_mode = eAttr.create("displayMode", "display_mode");
    //eAttr.addField("Axis Aligned Bounding Box", DISPLAY_AXIS_ALIGNED_BBOX);
    //eAttr.addField("Per Grid Bounding Box", DISPLAY_GRID_BBOX);
    //eAttr.addField("Point Cloud", DISPLAY_POINT_CLOUD);
    //eAttr.addField("Volumetric Non Shaded", DISPLAY_NON_SHADED);
    //eAttr.addField("Volumetric Shaded", DISPLAY_SHADED);
    //eAttr.addField("Mesh", DISPLAY_MESH);
    eAttr.addField("Slices", DISPLAY_SLICES);
    eAttr.setDefault(DISPLAY_SLICES);

    addAttribute(s_display_mode);

    // output params

    s_update_trigger = nAttr.create("updateTrigger", "update_trigger", MFnNumericData::kInt);
    nAttr.setDefault(0);
    nAttr.setStorable(false);
    nAttr.setReadable(false);
    nAttr.setWritable(false);

    s_grid_names = tAttr.create("gridNames", "grid_names", MFnData::kString);
    tAttr.setStorable(false);
    tAttr.setWritable(false);
    tAttr.setReadable(true);

    s_out_vdb_path = tAttr.create("outVdbPath", "out_vdb_path", MFnData::kString);
    tAttr.setStorable(false);
    tAttr.setWritable(false);
    tAttr.setReadable(true);

    s_bbox_min = nAttr.createPoint("bboxMin", "bbox_min");
    nAttr.setStorable(false);
    nAttr.setWritable(false);
    nAttr.setReadable(true);

    s_bbox_max = nAttr.createPoint("bboxMax", "bbox_max");
    nAttr.setStorable(false);
    nAttr.setWritable(false);
    nAttr.setReadable(true);

    s_channel_stats = tAttr.create("channelStats", "channel_stats", MFnData::kString);
    tAttr.setStorable(false);
    tAttr.setWritable(false);
    tAttr.setReadable(true);

    s_voxel_size = nAttr.create("voxelSize", "voxel_size", MFnNumericData::kFloat);
    nAttr.setStorable(false);
    nAttr.setWritable(false);
    nAttr.setReadable(true);

    MObject input_params[] = {
        s_vdb_path, s_cache_time, s_cache_playback_start, s_cache_playback_end,
        s_cache_playback_offset, s_cache_before_mode, s_cache_after_mode
    };

    MObject output_params[] = {
        s_update_trigger, s_grid_names, s_out_vdb_path, s_bbox_min, s_bbox_max, s_channel_stats, s_voxel_size
    };

    for (const auto& output_param : output_params)
        addAttribute(output_param);

    for (const auto& input_param : input_params)
    {
        addAttribute(input_param);

        for (const auto& output_param : output_params)
            attributeAffects(input_param, output_param);
    }

    attributeAffects(s_display_mode, s_update_trigger);

    s_matte = nAttr.create("matte", "matte", MFnNumericData::kBoolean);
    nAttr.setDefault(false);
    addAttribute(s_matte);

    s_point_size = nAttr.create("pointSize", "point_size", MFnNumericData::kFloat);
    nAttr.setMin(1.0f);
    nAttr.setSoftMax(10.0f);
    nAttr.setDefault(2.0f);
    nAttr.setChannelBox(true);

    s_point_jitter = nAttr.create("pointJitter", "point_jitter", MFnNumericData::kFloat);
    nAttr.setMin(0.0f);
    nAttr.setSoftMax(0.5f);
    nAttr.setDefault(0.15f);

    s_point_skip = nAttr.create("pointSkip", "point_skip", MFnNumericData::kInt);
    nAttr.setMin(1);
    nAttr.setSoftMax(20);
    nAttr.setDefault(10);
    nAttr.setChannelBox(true);

    // Sliced display attributes.

    s_density_channel = tAttr.create("densityChannel", "density_channel", MFnData::kString);
    tAttr.setDefault(MFnStringData().create("density"));
    addAttribute(s_density_channel);
    attributeAffects(s_density_channel, s_update_trigger);

    s_light_color = nAttr.createColor("lightColor", "light_color");
    nAttr.setDefault(0.7, 0.7, 0.7);
    addAttribute(s_light_color);
    attributeAffects(s_light_color, s_update_trigger);

    s_light_intensity = nAttr.create("lightIntensity", "light_intensity", MFnNumericData::kFloat);
    nAttr.setDefault(5.0);
    nAttr.setMin(0.0);
    nAttr.setSoftMax(20.0);
    addAttribute(s_light_intensity);
    attributeAffects(s_light_intensity, s_update_trigger);

    s_light_direction = nAttr.createPoint("lightDirection", "light_direction");
    nAttr.setDefault(0.3, 0.3, 0.0);
    addAttribute(s_light_direction);
    attributeAffects(s_light_direction, s_update_trigger);

    s_scattering_color = nAttr.createColor("scatteringColor", "scattering_color");
    nAttr.setDefault(1.0, 1.0, 1.0);
    addAttribute(s_scattering_color);
    attributeAffects(s_scattering_color, s_update_trigger);

    s_scattering_intensity = nAttr.create("scatteringIntensity", "scattering_intensity", MFnNumericData::kFloat);
    nAttr.setDefault(1.5);
    nAttr.setMin(0.0);
    nAttr.setSoftMax(20.0);
    addAttribute(s_scattering_intensity);
    attributeAffects(s_scattering_intensity, s_update_trigger);

    s_absorption_color = nAttr.createColor("absorptionColor", "absorption_color");
    nAttr.setDefault(1.0, 1.0, 1.0);
    addAttribute(s_absorption_color);
    attributeAffects(s_absorption_color, s_update_trigger);

    s_absorption_intensity = nAttr.create("absorptionIntensity", "absorption_intensity", MFnNumericData::kFloat);
    nAttr.setDefault(0.1);
    nAttr.setMin(0.0);
    nAttr.setSoftMax(20.0);
    addAttribute(s_absorption_intensity);
    attributeAffects(s_absorption_intensity, s_update_trigger);

    s_shadow_gain = nAttr.create("shadowGain", "shadow_gain", MFnNumericData::kFloat);
    nAttr.setDefault(0.2);
    nAttr.setMin(0.0);
    nAttr.setSoftMax(4.0);
    addAttribute(s_shadow_gain);
    attributeAffects(s_shadow_gain, s_update_trigger);

    s_shadow_sample_count = nAttr.create("shadowSampleCount", "shadow_sample_count", MFnNumericData::kInt);
    nAttr.setDefault(8);
    nAttr.setMin(0);
    nAttr.setSoftMax(16);
    addAttribute(s_shadow_sample_count);
    attributeAffects(s_shadow_sample_count, s_update_trigger);

    s_slice_size = nAttr.create("sliceSize", "slice_size", MFnNumericData::kFloat);
    nAttr.setDefault(0.2);
    nAttr.setMin(0.0);
    nAttr.setSoftMax(2.0);
    addAttribute(s_slice_size);
    attributeAffects(s_slice_size, s_update_trigger);

    //

    s_override_shader = nAttr.create("overrideShader", "override_shader", MFnNumericData::kBoolean);
    nAttr.setDefault(false);
    nAttr.setChannelBox(true);

    s_sampling_quality = nAttr.create("samplingQuality", "sampling_quality", MFnNumericData::kFloat);
    nAttr.setDefault(100.0f);
    nAttr.setMin(1.0f);
    nAttr.setSoftMax(300.0f);
    nAttr.setChannelBox(true);
    addAttribute(s_sampling_quality);

    s_additional_channel_export = tAttr.create("additionalChannelExport", "additional_channel_export", MFnData::kString);
    addAttribute(s_additional_channel_export);

    s_velocity_grids = tAttr.create("velocityGrids", "velocity_grids", MFnData::kString);
    addAttribute(s_velocity_grids);

    s_velocity_scale = nAttr.create("velocityScale", "velocity_scale", MFnNumericData::kFloat);
    nAttr.setSoftMin(0.0f);
    nAttr.setSoftMax(2.0f);
    nAttr.setDefault(1.0f);
    nAttr.setChannelBox(true);
    addAttribute(s_velocity_scale);

    s_velocity_fps = nAttr.create("velocityFps", "velocity_fps", MFnNumericData::kFloat);
    nAttr.setMin(0.0f);
    nAttr.setSoftMax(30.0f);
    nAttr.setDefault(24.0f);
    addAttribute(s_velocity_fps);

    s_velocity_shutter_start = nAttr.create("velocityShutterStart", "velocity_shutter_start", MFnNumericData::kFloat);
    nAttr.setDefault(-0.25f);
    nAttr.setSoftMin(-1.0f);
    nAttr.setSoftMax(0.0f);
    addAttribute(s_velocity_shutter_start);

    s_velocity_shutter_end = nAttr.create("velocityShutterEnd", "velocity_shutter_end", MFnNumericData::kFloat);
    nAttr.setDefault(0.25f);
    nAttr.setSoftMin(0.0f);
    nAttr.setSoftMax(1.0f);
    addAttribute(s_velocity_shutter_end);

    s_bounds_slack = nAttr.create("boundsSlack", "bounds_slack", MFnNumericData::kFloat);
    nAttr.setDefault(0.0f);
    nAttr.setMin(0.0f);
    nAttr.setSoftMax(1.0f);
    addAttribute(s_bounds_slack);

    s_shader_mode = eAttr.create("shaderMode", "shader_mode");
    eAttr.addField("Arnold Volume Collector", SHADER_MODE_VOLUME_COLLECTOR);
    eAttr.addField("Simple Shader", SHADER_MODE_SIMPLE);
    eAttr.setDefault(0);
    addAttribute(s_shader_mode);

    s_shader_params.create_params();
    s_simple_shader_params.create_params(false);

    MObject display_params[] = {
            s_point_size, s_point_jitter, s_point_skip, s_override_shader, s_shader_mode
    };

    for (const auto& shader_param : display_params)
    {
        addAttribute(shader_param);
        attributeAffects(shader_param, s_update_trigger);
    }

    s_shader_params.affect_output(s_update_trigger);
    s_simple_shader_params.affect_output(s_update_trigger);

    return status;
}

MFloatVector plugAsFloatVector(const MPlug plug)
{
    return { plug.child(0).asFloat(), plug.child(1).asFloat(), plug.child(2).asFloat() };
}

VDBVisualizerData* VDBVisualizerShape::get_update()
{
    const int update_trigger = MPlug(thisMObject(), s_update_trigger).asInt();

    if (update_trigger != m_vdb_data.update_trigger)
    {
        MObject tmo = thisMObject();
        m_vdb_data.display_mode = static_cast<VDBDisplayMode>(MPlug(tmo, s_display_mode).asShort());
        m_vdb_data.point_size = MPlug(tmo, s_point_size).asFloat();
        m_vdb_data.point_jitter = MPlug(tmo, s_point_jitter).asFloat();
        m_vdb_data.point_skip = MPlug(tmo, s_point_skip).asInt();
        m_vdb_data.update_trigger = update_trigger;

        if (m_vdb_data.display_mode < DISPLAY_POINT_CLOUD)
        {
            return &m_vdb_data;
        }
        else if (m_vdb_data.display_mode == DISPLAY_SLICES)
        {
            std::string grid_name = MPlug(tmo, s_density_channel).asString().asChar();
            if (m_vdb_data.density_grid_data.peek().grid_name != grid_name) {
                m_vdb_data.density_grid_data.getDirtyRef().grid_name = grid_name;
            }

            SliceShaderParams shader_params;
            shader_params.slice_size =          MPlug(tmo, s_slice_size).asFloat();
            shader_params.light_color =         plugAsFloatVector(MPlug(tmo, s_light_color)) * MPlug(tmo, s_light_intensity).asFloat();
            shader_params.light_direction =     plugAsFloatVector(MPlug(tmo, s_light_direction));
            shader_params.scattering =          plugAsFloatVector(MPlug(tmo, s_scattering_color)) * MPlug(tmo, s_scattering_intensity).asFloat();
            shader_params.absorption =          plugAsFloatVector(MPlug(tmo, s_absorption_color)) * MPlug(tmo, s_absorption_intensity).asFloat();
            shader_params.shadow_gain =         MPlug(tmo, s_shadow_gain).asFloat();
            shader_params.shadow_sample_count = MPlug(tmo, s_shadow_sample_count).asInt();
            m_vdb_data.slice_shader_params.getDirtyRef() = shader_params;
        }

        /*
            const short shader_mode = MPlug(tmo, s_shader_mode).asShort();
            if (shader_mode == SHADER_MODE_VOLUME_COLLECTOR)
            {
                const short scattering_mode = MPlug(tmo, s_shader_params.scattering_source).asShort();
                MPlug scattering_color_plug(tmo, s_shader_params.scattering_color);
                const float scattering_intensity = MPlug(tmo, s_shader_params.scattering_intensity).asFloat();
                m_vdb_data.scattering_color.x = scattering_color_plug.child(0).asFloat() * scattering_intensity;
                m_vdb_data.scattering_color.y = scattering_color_plug.child(1).asFloat() * scattering_intensity;
                m_vdb_data.scattering_color.z = scattering_color_plug.child(2).asFloat() * scattering_intensity;

                if (scattering_mode == 1)
                    m_vdb_data.scattering_channel = MPlug(tmo, s_shader_params.scattering_channel).asString().asChar();
                else
                {
                    MPlug scattering_plug(tmo, s_shader_params.scattering);
                    if (!scattering_plug.isConnected()) // TODO: handle this
                    {
                        m_vdb_data.scattering_color.x *= scattering_plug.child(0).asFloat();
                        m_vdb_data.scattering_color.y *= scattering_plug.child(1).asFloat();
                        m_vdb_data.scattering_color.z *= scattering_plug.child(2).asFloat();
                    }

                    m_vdb_data.scattering_channel = "";
                }

                const short attenuation_mode = MPlug(tmo, s_shader_params.attenuation_source).asShort();
                MPlug attenuation_color_plug(tmo, s_shader_params.attenuation_color);
                const float attenuation_intensity = MPlug(tmo, s_shader_params.attenuation_intensity).asFloat();
                m_vdb_data.attenuation_color.x = attenuation_color_plug.child(0).asFloat() * attenuation_intensity;
                m_vdb_data.attenuation_color.y = attenuation_color_plug.child(1).asFloat() * attenuation_intensity;
                m_vdb_data.attenuation_color.z = attenuation_color_plug.child(2).asFloat() * attenuation_intensity;

                if (attenuation_mode == 1)
                    m_vdb_data.attenuation_channel = MPlug(tmo, s_shader_params.attenuation_channel).asString().asChar();
                else if (attenuation_mode == 0)
                {
                    MPlug attenuation_plug(tmo, s_shader_params.attenuation);
                    if (!attenuation_plug.isConnected()) // TODO: handle this
                    {
                        m_vdb_data.attenuation_color.x *= attenuation_plug.child(0).asFloat();
                        m_vdb_data.attenuation_color.y *= attenuation_plug.child(1).asFloat();
                        m_vdb_data.attenuation_color.z *= attenuation_plug.child(2).asFloat();
                    }

                    m_vdb_data.attenuation_channel = "";
                }
                else
                    m_vdb_data.attenuation_channel = m_vdb_data.scattering_channel;

                const short emission_mode = MPlug(tmo, s_shader_params.emission_source).asShort();
                MPlug emission_color_plug(tmo, s_shader_params.emission_color);
                const float emission_intensity = MPlug(tmo, s_shader_params.emission_intensity).asFloat();
                m_vdb_data.emission_color.x = emission_color_plug.child(0).asFloat() * emission_intensity;
                m_vdb_data.emission_color.y = emission_color_plug.child(1).asFloat() * emission_intensity;
                m_vdb_data.emission_color.z = emission_color_plug.child(2).asFloat() * emission_intensity;

                if (emission_mode == 1)
                    m_vdb_data.emission_channel = MPlug(tmo, s_shader_params.emission_channel).asString().asChar();
                else
                {
                    MPlug emission_plug(tmo, s_shader_params.emission);
                    if (!emission_plug.isConnected()) // TODO: handle this
                    {
                        m_vdb_data.emission_color.x *= emission_plug.child(0).asFloat();
                        m_vdb_data.emission_color.y *= emission_plug.child(1).asFloat();
                        m_vdb_data.emission_color.z *= emission_plug.child(2).asFloat();
                    }

                    m_vdb_data.emission_channel = "";
                }

                m_vdb_data.scattering_gradient.update(s_shader_params.scattering_gradient, tmo);
                m_vdb_data.attenuation_gradient.update(s_shader_params.attenuation_gradient, tmo);
                m_vdb_data.emission_gradient.update(s_shader_params.emission_gradient, tmo);
            }
            else if (shader_mode == SHADER_MODE_SIMPLE)
            {
                m_vdb_data.scattering_channel = MPlug(tmo, s_simple_shader_params.smoke_channel).asString().asChar();
                const float smoke_intensity = MPlug(tmo, s_simple_shader_params.smoke_intensity).asFloat();
                MPlug smoke_plug(tmo, s_simple_shader_params.smoke);
                if (!smoke_plug.isConnected())
                {
                    m_vdb_data.scattering_color.x = smoke_plug.child(0).asFloat() * smoke_intensity;
                    m_vdb_data.scattering_color.y = smoke_plug.child(1).asFloat() * smoke_intensity;
                    m_vdb_data.scattering_color.z = smoke_plug.child(2).asFloat() * smoke_intensity;
                }
                else
                    m_vdb_data.scattering_color.x = m_vdb_data.scattering_color.y = m_vdb_data.scattering_color.z = smoke_intensity;

                m_vdb_data.attenuation_channel = MPlug(tmo, s_simple_shader_params.opacity_channel).asString().asChar();
                const float opacity_intensity = MPlug(tmo, s_simple_shader_params.opacity_intensity).asFloat();
                MPlug opacity_plug(tmo, s_simple_shader_params.opacity);
                if (!opacity_plug.isConnected())
                {
                    m_vdb_data.attenuation_color.x = opacity_plug.child(0).asFloat() * opacity_intensity;
                    m_vdb_data.attenuation_color.y = opacity_plug.child(1).asFloat() * opacity_intensity;
                    m_vdb_data.attenuation_color.z = opacity_plug.child(2).asFloat() * opacity_intensity;
                }
                else
                    m_vdb_data.attenuation_color.x = m_vdb_data.attenuation_color.y = m_vdb_data.attenuation_color.z = opacity_intensity;

                m_vdb_data.emission_channel = MPlug(tmo, s_simple_shader_params.fire_channel).asString().asChar();
                const float fire_intensity = MPlug(tmo, s_simple_shader_params.fire_intensity).asFloat();
                MPlug fire_plug(tmo, s_simple_shader_params.fire);
                if (!fire_plug.isConnected())
                {
                    m_vdb_data.emission_color.x = fire_plug.child(0).asFloat() * fire_intensity;
                    m_vdb_data.emission_color.y = fire_plug.child(1).asFloat() * fire_intensity;
                    m_vdb_data.emission_color.z = fire_plug.child(2).asFloat() * fire_intensity;
                }
                else
                    m_vdb_data.emission_color.x = m_vdb_data.emission_color.y = m_vdb_data.emission_color.z = fire_intensity;

                m_vdb_data.scattering_gradient.clear();
                m_vdb_data.attenuation_gradient.clear();
                m_vdb_data.emission_gradient.clear();
            }
<<<<<<< HEAD
        */

        return &m_vdb_data;
=======
        }
>>>>>>> b6c2c197
    }
    return &m_vdb_data; // this data will be checked in the subscene override
}

bool VDBVisualizerShape::isBounded() const
{
    return true;
}

MBoundingBox VDBVisualizerShape::boundingBox() const
{
    MPlug(thisMObject(), s_out_vdb_path).asString();
    return m_vdb_data.bbox;
}

void VDBVisualizerShape::postConstructor()
{
    setRenderable(true);
    MObject tmo = thisMObject();
    s_shader_params.scattering_gradient.post_constructor(tmo);
    s_shader_params.attenuation_gradient.post_constructor(tmo);
    s_shader_params.emission_gradient.post_constructor(tmo);
}

VDBVisualizerShapeUI::VDBVisualizerShapeUI()
{

}

VDBVisualizerShapeUI::~VDBVisualizerShapeUI()
{
}

void* VDBVisualizerShapeUI::creator()
{
    return new VDBVisualizerShapeUI();
}

bool VDBVisualizerShapeUI::select(MSelectInfo& selectInfo, MSelectionList& selectionList, MPointArray& worldSpaceSelectPts) const
{
    if (selectInfo.isRay())
        return false;

    const MBoundingBox bbox = surfaceShape()->boundingBox();

    const MPoint min = bbox.min();
    const MPoint max = bbox.max();

    M3dView view = selectInfo.view();
    const MDagPath object_path = selectInfo.selectPath();
    const MMatrix object_matrix = object_path.inclusiveMatrix();

    SelectionRectangle rect(selectInfo);

    auto convert_world_to_screen = [&](MPoint point) -> openvdb::Vec2f {
        point *= object_matrix;
        short x_pos = 0; short y_pos = 0;
        view.worldToView(point, x_pos, y_pos);
        return { static_cast<float>(x_pos), static_cast<float>(y_pos) };
    };

    const std::array<MPoint, 8> world_points = {
            min,                          // 000
            MPoint(min.x, max.y, min.z),  // 010
            MPoint(min.x, max.y, max.z),  // 011
            MPoint(min.x, min.y, max.z),  // 001
            MPoint(max.x, min.y, min.z),  // 100
            MPoint(max.x, max.y, min.z),  // 110
            max,                          // 111
            MPoint(max.x, min.y, max.z)   // 101
    };

    typedef openvdb::Vec2f Point2D;
    Point2D points[8];

    for (int i = 0; i < 8; ++i)
        points[i] = convert_world_to_screen(world_points[i]);

    static const std::array<std::pair<int, int>, 12> line_array = {
            std::make_pair(0, 1), std::make_pair(1, 2), std::make_pair(2, 3), std::make_pair(3, 0),
            std::make_pair(4, 5), std::make_pair(5, 6), std::make_pair(6, 7), std::make_pair(7, 4),
            std::make_pair(0, 4), std::make_pair(1, 5), std::make_pair(2, 6), std::make_pair(3, 7)
    };

    for (auto line : line_array)
    {
        const auto& p0 = points[line.first];
        const auto& p1 = points[line.second];
        if (rect.clip_line(p0.x(), p0.y(), p1.x(), p1.y()))
        {
            MSelectionList item;
            item.add(object_path);
            selectInfo.addSelection(item, (world_points[line.first] + world_points[line.second]) * 0.5, selectionList, worldSpaceSelectPts, MSelectionMask::kSelectMeshes, false);
            return true;
        }
    }

    // No lines intersect the selection rectangle.
    // Check if the selection rectangle is within the projected bbox (enough to check a single point).
    auto vec2f_from_pair = [](const std::pair<float, float>& in) -> Point2D {
        return { in.first, in.second };
    };

    typedef std::vector<Point2D> Polygon2D;
    auto is_point_inside_polygon = [](const Point2D& test_point, const Polygon2D& polygon)
    {
        auto cross2d = [](const auto& v1, const auto& v2)
        {
            return v1.x() * v2.y() - v1.y() * v2.x();
        };

<<<<<<< HEAD
        const auto& last_point = polygon.back();
        const bool leftOfLastEdge = cross2d(polygon[0] - last_point, test_point - last_point) >= 0;
        for (int point_idx = 0; point_idx < polygon.size() - 1; ++point_idx)
=======
        for (const auto& line : line_array)
>>>>>>> b6c2c197
        {
            const auto& v1 = polygon[point_idx];
            const auto& v2 = polygon[point_idx + 1];
            const bool leftOfEdge = cross2d(v2 - v1, test_point - v1) > 0;
            if (leftOfEdge != leftOfLastEdge)
                return false;
        }

        return true;
    };

    static const int index_array_for_faces[] = { 0, 1, 2, 3, 7, 6, 5, 4,
                                                 0, 3, 7, 4, 1, 5, 6, 2,
                                                 0, 4, 5, 1, 3, 2, 6, 7 };

    const auto test_point = openvdb::Vec2f(rect.getXMin(), rect.getYMin());
    for (int face_idx = 0; face_idx < 6; ++face_idx)
    {
        const auto index_base = index_array_for_faces + 4 * face_idx;
        auto polygon = Polygon2D(4);
        std::transform(index_base, index_base + 4, polygon.begin(), [&points](int point_index) {
            return points[point_index];
        });
        if (is_point_inside_polygon(test_point, polygon)) {
            MFloatVector face_midpoint;
            for (int i = 0; i < 4; ++i)
                face_midpoint += 0.25f * MFloatVector(world_points[index_base[i]]);

            MSelectionList item;
            item.add(object_path);
            selectInfo.addSelection(item, MPoint(face_midpoint), selectionList, worldSpaceSelectPts, MSelectionMask::kSelectMeshes, false);

            return true;
        }
    }

    return false;
}

bool VDBVisualizerShapeUI::canDrawUV() const
{
    return false;
}<|MERGE_RESOLUTION|>--- conflicted
+++ resolved
@@ -12,11 +12,7 @@
 
 #include "vdb_visualizer.h"
 
-<<<<<<< HEAD
-#include "lumaNodeId.h"
-=======
 #include "../util/node_ids.h"
->>>>>>> b6c2c197
 
 #include <maya/MFnNumericAttribute.h>
 #include <maya/MFnTypedAttribute.h>
@@ -36,21 +32,12 @@
 #include <maya/MGlobal.h>
 #include <maya/MNodeMessage.h>
 
-<<<<<<< HEAD
 #include "util.h"
-#include "../util/maya_utils.hpp"
-
-const MTypeId VDBVisualizerShape::typeId(ID_VDB_VISUALIZER);
-const MString VDBVisualizerShape::typeName("vdb_visualizer");
-const MString VDBVisualizerShape::s_classification("drawdb/subscene/volume/vdb_visualizer");
-=======
-
 #include "vdb_maya_utils.hpp"
 
 const MTypeId VDBVisualizerShape::typeId(ID_VDB_VISUALIZER);
 const MString VDBVisualizerShape::typeName("vdb_visualizer");
 const MString VDBVisualizerShape::drawDbClassification("drawdb/subscene/volume/vdb_visualizer");
->>>>>>> b6c2c197
 
 MObject VDBVisualizerShape::s_update_trigger;
 MObject VDBVisualizerShape::s_vdb_path;
@@ -336,8 +323,6 @@
             {
                 m_vdb_data.clear(MBoundingBox(MPoint(-1.0, -1.0, -1.0), MPoint(1.0, 1.0, 1.0)));
             }
-
-            m_vdb_data.density_grid_data.getDirtyRef().vdb_file = m_vdb_data.vdb_file;
         }
         MDataHandle out_vdb_path_handle = dataBlock.outputValue(s_out_vdb_path);
         out_vdb_path_handle.setString(vdb_path.c_str());
@@ -476,12 +461,12 @@
     eAttr.setDefault(CACHE_OUT_OF_RANGE_MODE_HOLD);
 
     s_display_mode = eAttr.create("displayMode", "display_mode");
-    //eAttr.addField("Axis Aligned Bounding Box", DISPLAY_AXIS_ALIGNED_BBOX);
-    //eAttr.addField("Per Grid Bounding Box", DISPLAY_GRID_BBOX);
-    //eAttr.addField("Point Cloud", DISPLAY_POINT_CLOUD);
-    //eAttr.addField("Volumetric Non Shaded", DISPLAY_NON_SHADED);
-    //eAttr.addField("Volumetric Shaded", DISPLAY_SHADED);
-    //eAttr.addField("Mesh", DISPLAY_MESH);
+    eAttr.addField("Axis Aligned Bounding Box", DISPLAY_AXIS_ALIGNED_BBOX);
+    eAttr.addField("Per Grid Bounding Box", DISPLAY_GRID_BBOX);
+    eAttr.addField("Point Cloud", DISPLAY_POINT_CLOUD);
+    eAttr.addField("Volumetric Non Shaded", DISPLAY_NON_SHADED);
+    eAttr.addField("Volumetric Shaded", DISPLAY_SHADED);
+    eAttr.addField("Mesh", DISPLAY_MESH);
     eAttr.addField("Slices", DISPLAY_SLICES);
     eAttr.setDefault(DISPLAY_SLICES);
 
@@ -736,12 +721,9 @@
         }
         else if (m_vdb_data.display_mode == DISPLAY_SLICES)
         {
-            std::string grid_name = MPlug(tmo, s_density_channel).asString().asChar();
-            if (m_vdb_data.density_grid_data.peek().grid_name != grid_name) {
-                m_vdb_data.density_grid_data.getDirtyRef().grid_name = grid_name;
-            }
-
-            SliceShaderParams shader_params;
+            m_vdb_data.sliced_display_channel = MPlug(tmo, s_density_channel).asString().asChar();
+
+            SliceShaderParams& shader_params = m_vdb_data.sliced_display_shader_params;
             shader_params.slice_size =          MPlug(tmo, s_slice_size).asFloat();
             shader_params.light_color =         plugAsFloatVector(MPlug(tmo, s_light_color)) * MPlug(tmo, s_light_intensity).asFloat();
             shader_params.light_direction =     plugAsFloatVector(MPlug(tmo, s_light_direction));
@@ -749,10 +731,9 @@
             shader_params.absorption =          plugAsFloatVector(MPlug(tmo, s_absorption_color)) * MPlug(tmo, s_absorption_intensity).asFloat();
             shader_params.shadow_gain =         MPlug(tmo, s_shadow_gain).asFloat();
             shader_params.shadow_sample_count = MPlug(tmo, s_shadow_sample_count).asInt();
-            m_vdb_data.slice_shader_params.getDirtyRef() = shader_params;
-        }
-
-        /*
+        }
+        else
+        {
             const short shader_mode = MPlug(tmo, s_shader_mode).asShort();
             if (shader_mode == SHADER_MODE_VOLUME_COLLECTOR)
             {
@@ -870,13 +851,7 @@
                 m_vdb_data.attenuation_gradient.clear();
                 m_vdb_data.emission_gradient.clear();
             }
-<<<<<<< HEAD
-        */
-
-        return &m_vdb_data;
-=======
-        }
->>>>>>> b6c2c197
+        }
     }
     return &m_vdb_data; // this data will be checked in the subscene override
 }
@@ -988,13 +963,9 @@
             return v1.x() * v2.y() - v1.y() * v2.x();
         };
 
-<<<<<<< HEAD
         const auto& last_point = polygon.back();
         const bool leftOfLastEdge = cross2d(polygon[0] - last_point, test_point - last_point) >= 0;
         for (int point_idx = 0; point_idx < polygon.size() - 1; ++point_idx)
-=======
-        for (const auto& line : line_array)
->>>>>>> b6c2c197
         {
             const auto& v1 = polygon[point_idx];
             const auto& v2 = polygon[point_idx + 1];
